--- conflicted
+++ resolved
@@ -232,8 +232,6 @@
 parser.add_argument(
     "--grad_clip", type=float, help="Value to use for gradient clipping. Optional."
 )
-<<<<<<< HEAD
-=======
 parser.add_argument(
     "--log_offline",
     action="store_true",
@@ -250,7 +248,6 @@
     default="base",
     help="Name of the transform set from transforms_config.py. Default base.",
 )
->>>>>>> c7cb5a6f
 
 if __name__ == "__main__":
     __spec__ = None
@@ -284,18 +281,6 @@
 
     transforms = get_transforms(args.transforms, args.patch_size)
 
-<<<<<<< HEAD
-    transforms = [
-        RandomCrop(args.patch_size, args.patch_size),
-        Flip(),
-        Transpose(),
-        RandomRotate90(),
-        RandomBrightnessContrast(),
-        ToTensor(),
-    ]
-
-=======
->>>>>>> c7cb5a6f
     dataset_cls = get_dataset_cls(args.data_type)
     train_ds = dataset_cls(
         slide_paths=slide_paths[train_idxs],
@@ -370,13 +355,9 @@
         wd=args.wd,
         scheduler_func=scheduler_func,
         metrics=metrics,
-<<<<<<< HEAD
-        stain_augmentor=StainAugmentor() if args.augment_stain else None,
-=======
         stain_augmentor=StainAugmentor(p=args.p_augment)
         if args.augment_stain
         else None,
->>>>>>> c7cb5a6f
         dl_lengths=(len(train_dl), len(val_dl)),
     )
 
@@ -390,11 +371,8 @@
         project_name="apriorics",
         auto_metric_logging=False,
         experiment_name=os.getenv("DVC_EXP_NAME"),
-<<<<<<< HEAD
-=======
         offline=args.log_offline,
         auto_output_logging=False,
->>>>>>> c7cb5a6f
     )
 
     if not args.horovod or hvd.rank() == 0:
@@ -440,8 +418,4 @@
     finally:
         if args.hash_file is not None:
             with open(args.hash_file, "w") as f:
-<<<<<<< HEAD
-                yaml.dump({args.fold: logger.version}, f)
-=======
-                yaml.dump({args.fold: exp.get_key()}, f)
->>>>>>> c7cb5a6f
+                yaml.dump({args.fold: exp.get_key()}, f)