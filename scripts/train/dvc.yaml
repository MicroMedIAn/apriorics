stages:
  slide_download:
    cmd: >-
      python ../utils/file_transfer.py
      --out_csv .downloaded_slides.csv
      ${base}
      ${slide_download}
      --extension ${base.slide_extension}
      --rel_path ${local.slide_path}
      --remote_rel_path ${remote.slide_path}
    outs:
      - .downloaded_slides.csv:
          persist: true
    always_changed: true

  split_dataset:
    cmd: >-
      python split_full_dataset.py
      --out_csv ${base.data_path}/${local.train_path}/${split.filename}
      --locked_test_file ${base.data_path}/${local.train_path}/${split.locked_test_filename}
      ${base}
      ${split}
    outs:
      - ${base.data_path}/${local.train_path}/${split.filename}:
          persist: true

  generate_patch_csvs:
    cmd: >-
      python generate_patch_dataset.py
      ${base}
      ${patches}
      --slidefolder ${base.data_path}/${local.slide_path}
      --maskfolder ${base.data_path}/${local.mask_path}
      --outfolder ${base.data_path}/${local.train_path}
      
    deps:
      - .downloaded_slides.csv
      - ${base.data_path}/${local.mask_path}/${base.ihc_type}
    outs:
      - ${base.data_path}/${local.train_path}/${base.ihc_type}/${patches.patch_size}_${patches.level}/patch_csvs:
          persist: true

  train:
    cmd: >-
      python train_segmentation.py
      --hash_file .model_hash.yaml
      ${base}
      ${train}
      --splitfile ${split.filename}
      --base_size ${patches.patch_size}
      --slidefolder ${base.data_path}/${local.slide_path}
      --maskfolder ${base.data_path}/${local.mask_path}
      --trainfolder ${base.data_path}/${local.train_path}
    deps:
      - ${base.data_path}/${local.train_path}/${base.ihc_type}/${patches.patch_size}_${patches.level}/patch_csvs
      - ${base.data_path}/${local.train_path}/${split.filename}
    outs:
      - .model_hash.yaml:
          persist: true
      - ${base.data_path}/${local.train_path}/logs:
<<<<<<< HEAD
=======
          persist: true

  generate_patch_csvs_eval:
    cmd: >-
      python generate_patch_dataset.py
      ${base}
      --level ${patches.level}
      --overlap ${patches.overlap}
      --overwrite ${patches.overwrite}
      --export_geojson ${patches.export_geojson}
      --patch_size ${train.patch_size}
      --slidefolder ${base.data_path}/${local.slide_path}
      --maskfolder ${base.data_path}/${local.mask_path}
      --outfolder ${base.data_path}/${local.train_path}
      
    deps:
      - .downloaded_slides.csv
      - ${base.data_path}/${local.mask_path}/${base.ihc_type}
    outs:
      - ${base.data_path}/${local.train_path}/${base.ihc_type}/${train.patch_size}_${patches.level}/patch_csvs:
>>>>>>> c7cb5a6f
          persist: true

  evaluate:
    cmd: >-
      python predict_export_geojsons.py
      --hash_file .model_hash.yaml
      --outfolder ${base.data_path}/${local.evaluate_path}
      --slidefolder ${base.data_path}/${local.slide_path}
      --maskfolder ${base.data_path}/${local.mask_path}
      --trainfolder ${base.data_path}/${local.train_path}
      --splitfile ${split.filename}
<<<<<<< HEAD
      --base_size ${patches.patch_size}
=======
>>>>>>> c7cb5a6f
      ${base}
      ${train}
      ${evaluate}
    deps:
      - .model_hash.yaml
      - ${base.data_path}/${local.train_path}/logs
<<<<<<< HEAD
=======
      - ${base.data_path}/${local.train_path}/${base.ihc_type}/${train.patch_size}_${patches.level}/patch_csvs
>>>>>>> c7cb5a6f
    outs:
      - ${base.data_path}/${local.evaluate_path}/${base.ihc_type}/:
          persist: true

  evaluate_upload:
    cmd: >-
      rsync -avu
      ${base.data_path}/${local.evaluate_path}/${base.ihc_type}/
      ${base.remote_path}/${remote.evaluate_path}/${base.ihc_type}/
    deps:
      - ${base.data_path}/${local.evaluate_path}/${base.ihc_type}/

    <|MERGE_RESOLUTION|>--- conflicted
+++ resolved
@@ -58,8 +58,6 @@
       - .model_hash.yaml:
           persist: true
       - ${base.data_path}/${local.train_path}/logs:
-<<<<<<< HEAD
-=======
           persist: true
 
   generate_patch_csvs_eval:
@@ -80,7 +78,6 @@
       - ${base.data_path}/${local.mask_path}/${base.ihc_type}
     outs:
       - ${base.data_path}/${local.train_path}/${base.ihc_type}/${train.patch_size}_${patches.level}/patch_csvs:
->>>>>>> c7cb5a6f
           persist: true
 
   evaluate:
@@ -92,20 +89,13 @@
       --maskfolder ${base.data_path}/${local.mask_path}
       --trainfolder ${base.data_path}/${local.train_path}
       --splitfile ${split.filename}
-<<<<<<< HEAD
-      --base_size ${patches.patch_size}
-=======
->>>>>>> c7cb5a6f
       ${base}
       ${train}
       ${evaluate}
     deps:
       - .model_hash.yaml
       - ${base.data_path}/${local.train_path}/logs
-<<<<<<< HEAD
-=======
       - ${base.data_path}/${local.train_path}/${base.ihc_type}/${train.patch_size}_${patches.level}/patch_csvs
->>>>>>> c7cb5a6f
     outs:
       - ${base.data_path}/${local.evaluate_path}/${base.ihc_type}/:
           persist: true
