--- conflicted
+++ resolved
@@ -206,11 +206,7 @@
             try:
                 ihc = Image.open(base_path / "ihc_warped.png").convert("RGB").crop(box)
             except FileNotFoundError:
-<<<<<<< HEAD
-                print(f"[{pid}] ERROR: HE={patch_he}/IHC={patch_ihc}. Restarting...")
-=======
                 print(f"[{pid}] ERROR: HE={patch_he}/IHC={patch_ihc}. Skipping...")
->>>>>>> c7cb5a6f
                 container.stop()
                 container.remove()
                 return
