from math import ceil
from typing import Any, Dict, Optional, Sequence, Union

import cv2
import numpy as np
from nptyping import NDArray
from pathaia.patches.slide_filters import filter_remove_small_objects


def split_data_k_fold(
    data: Sequence[Any],
    k: int = 5,
    test_size: Union[int, float] = 0.1,
    seed: Optional[int] = None,
    previous_splits: Optional[Dict[str, NDArray[Any, Any]]] = None,
) -> Dict[str, NDArray[Any, Any]]:
    r"""
    Split input data sequence into k folds and a test fold.

    Args:
        data: input data sequence.
        k: number of folds.
        test_size: if int, number of items to keep for test; if float, portion of data
            to keep for test.
        seed: seed to use for RNG.

    Returns:
        A dictionary that maps fold numbers (or "test") to the corresponding data
        sequence.
    """
    rng = np.random.default_rng(seed)
    data = np.array(data)
    n = len(data)

    if isinstance(test_size, float):
        test_size = ceil(test_size * n)

    p = np.ones(k)

    if previous_splits is not None:
        n_per_fold = (n - test_size) / k
        test_size -= len(previous_splits["test"])
        n_to_add = n - test_size - sum([len(v) for v in previous_splits.values()])

        for v in previous_splits.values():
            data = np.delete(data, np.argwhere(np.in1d(data, v)).squeeze(1))

        if n_to_add:
            for i in range(k):
                try:
                    n_fold = max(0, n_per_fold - len(previous_splits[str(i)]))
                except KeyError:
                    n_fold = n_per_fold

                p[i] = n_fold / n_to_add

    p /= p.sum()

    n = len(data)
    if test_size:
        test_idxs = rng.choice(np.arange(n), size=test_size, replace=False)
        test_data = data[test_idxs]
        data = np.delete(data, test_idxs)
    folds = rng.choice(np.arange(k), size=len(data), p=p)

    splits = {}
    for i in range(k):
        splits[str(i)] = data[folds == i]
        if previous_splits is not None and i in previous_splits:
            splits[str(i)] = np.concatenate((previous_splits[str(i)], splits[str(i)]))

    splits["test"] = test_data
    if previous_splits is not None and "test" in previous_splits:
        splits["test"] = np.concatenate((previous_splits["test"], splits["test"]))

    return splits


def split_data_k_fold_batched(
    data: Sequence[Any],
    k: int = 5,
    test_size: Union[int, float] = 0.1,
    seed: Optional[int] = None,
<<<<<<< HEAD
    previous_splits: Optional[Dict[str, NDArray[Any]]] = None,
    batch_size: int = 10,
) -> Dict[str, NDArray[Any]]:
=======
    previous_splits: Optional[Dict[str, NDArray[Any, Any]]] = None,
    batch_size: int = 10,
) -> Dict[str, NDArray[Any, Any]]:
>>>>>>> c7cb5a6f
    r"""
    Split input data sequence into k folds and a test fold using small batches to ensure
    uniform distribution.

    Args:
        data: input data sequence.
        k: number of folds.
        test_size: if int, number of items to keep for test; if float, portion of data
            to keep for test.
        seed: seed to use for RNG.

    Returns:
        A dictionary that maps fold numbers (or "test") to the corresponding data
        sequence.
    """
    rng = np.random.default_rng(seed)
    data = np.array(data)
    n = len(data)

    if isinstance(test_size, float):
        test_size = ceil(test_size * n)

    p = np.ones(k)

    if previous_splits is not None:
        n_per_fold = (n - test_size) / k
        test_size -= len(previous_splits["test"])
        n_to_add = n - test_size - sum([len(v) for v in previous_splits.values()])

        for v in previous_splits.values():
            data = np.delete(data, np.argwhere(np.in1d(data, v)).squeeze(1))

        if n_to_add:
            for i in range(k):
                try:
                    n_fold = max(0, n_per_fold - len(previous_splits[str(i)]))
                except KeyError:
                    n_fold = n_per_fold

                p[i] = n_fold / n_to_add

    p /= p.sum()

    n = len(data)
    splits = {str(i): [] for i in range(k)}
    splits["test"] = []
    if previous_splits is not None:
        for i in splits:
            if i in previous_splits:
                splits[i].append(previous_splits[i])

    for b in range(0, n, batch_size):
        batch_data = data[b : b + batch_size].copy()
        n_test = len(batch_data) * test_size / n
        p_test = n_test - int(n_test)
        n_test_batch = int(n_test) + 1 if rng.random() < p_test else int(n_test)
        test_idxs = rng.choice(
            np.arange(len(batch_data)), size=n_test_batch, replace=False
        )
        test_data = batch_data[test_idxs]
        batch_data = np.delete(batch_data, test_idxs)
        folds = rng.choice(np.arange(k), size=len(batch_data), p=p)

        for i in range(k):
            fold_data = batch_data[folds == i]
            if len(fold_data):
                splits[str(i)].append(fold_data)
        if len(test_data):
            splits["test"].append(test_data)

    for i in splits:
        splits[i] = np.sort(np.concatenate(splits[i]))

<<<<<<< HEAD
    return splits
=======
    return splits


def filter_thumbnail(x):
    """
    Compute a tissue mask from a slide thumbnail.

    Filters background, red pen, blue pen using La*b* space.

    Args:
        x: input thumbnail as a numpy byte array.

    Returns:
        Numpy binary mask where usable tissue is marked as True.

    """
    x = cv2.cvtColor(x.astype(np.float32) / 255, cv2.COLOR_RGB2Lab)
    l, a, b = x.transpose(2, 0, 1)
    mask = (
        ((a > 7) | ((a > 2) & (b > -13)) & (l > 40))
        & ((a < 53) | (b < 93))
        & (l < 98)
        & (l > 10)
    )
    return filter_remove_small_objects(mask)


def filter_thumbnail_mask_extraction(x):
    """
    Compute a tissue mask from a slide thumbnail.

    Filters background, red pen, blue pen using La*b* space.

    Args:
        x: input thumbnail as a numpy byte array.

    Returns:
        Numpy binary mask where usable tissue is marked as True.

    """
    x = cv2.cvtColor(x.astype(np.float32) / 255, cv2.COLOR_RGB2Lab)
    l, a, b = x.transpose(2, 0, 1)
    mask = (
        ((a > 5) | ((a > -1) & (b > -1)) & (l > 40))
        & ((a < 55) | (b < 96))
        & (l < 98)
        & (l > 10)
    )
    return filter_remove_small_objects(mask)
>>>>>>> c7cb5a6f
<|MERGE_RESOLUTION|>--- conflicted
+++ resolved
@@ -81,15 +81,9 @@
     k: int = 5,
     test_size: Union[int, float] = 0.1,
     seed: Optional[int] = None,
-<<<<<<< HEAD
-    previous_splits: Optional[Dict[str, NDArray[Any]]] = None,
-    batch_size: int = 10,
-) -> Dict[str, NDArray[Any]]:
-=======
     previous_splits: Optional[Dict[str, NDArray[Any, Any]]] = None,
     batch_size: int = 10,
 ) -> Dict[str, NDArray[Any, Any]]:
->>>>>>> c7cb5a6f
     r"""
     Split input data sequence into k folds and a test fold using small batches to ensure
     uniform distribution.
@@ -163,9 +157,6 @@
     for i in splits:
         splits[i] = np.sort(np.concatenate(splits[i]))
 
-<<<<<<< HEAD
-    return splits
-=======
     return splits
 
 
@@ -214,5 +205,4 @@
         & (l < 98)
         & (l > 10)
     )
-    return filter_remove_small_objects(mask)
->>>>>>> c7cb5a6f
+    return filter_remove_small_objects(mask)